import logging
import os
from functools import lru_cache

import boto3
from botocore.exceptions import BotoCoreError, ClientError
from pydantic_settings import BaseSettings, SettingsConfigDict

logger = logging.getLogger(__name__)


@lru_cache
def get_ssm_parameter(parameter_name: str, region: str = "eu-west-2") -> str:
    """Fetch a parameter from AWS Systems Manager Parameter Store."""
    try:
        ssm = boto3.client("ssm", region_name=region)
        response = ssm.get_parameter(Name=parameter_name, WithDecryption=True)
        return response["Parameter"]["Value"]
    except (ClientError, BotoCoreError) as e:
        logger.warning("Could not fetch SSM parameter %s: %s", parameter_name, e)
        return ""


def get_environment_or_ssm(env_var_name: str, ssm_path: str | None = None, default: str = "") -> str:
    """Get value from environment variable or fall back to SSM parameter."""
    env_value = os.environ.get(env_var_name)
    if env_value:
        return env_value

    # Only use SSM if not in local environment
    environment = os.environ.get("ENVIRONMENT", "local")
    if ssm_path and os.environ.get("AWS_REGION") and environment != "local":
        return get_ssm_parameter(ssm_path, os.environ.get("AWS_REGION"))

    return default


class ParliamentMCPSettings(BaseSettings):
    """Configuration settings for Parliament MCP application with environment-based loading."""

    APP_NAME: str
    AWS_ACCOUNT_ID: str | None = None
    AWS_REGION: str = "eu-west-2"
    ENVIRONMENT: str = "local"

    # Use SSM for sensitive parameters in AWS environments
    @property
    def SENTRY_DSN(self) -> str | None:
        return get_environment_or_ssm("SENTRY_DSN", f"/{self._get_project_name()}/env_secrets/SENTRY_DSN")

    @property
    def AZURE_OPENAI_API_KEY(self) -> str:
        return get_environment_or_ssm(
            "AZURE_OPENAI_API_KEY", f"/{self._get_project_name()}/env_secrets/AZURE_OPENAI_API_KEY"
        )

    @property
    def AZURE_OPENAI_ENDPOINT(self) -> str:
        return get_environment_or_ssm(
            "AZURE_OPENAI_ENDPOINT", f"/{self._get_project_name()}/env_secrets/AZURE_OPENAI_ENDPOINT"
        )

    @property
    def AZURE_OPENAI_EMBEDDING_MODEL(self) -> str:
        return get_environment_or_ssm(
            "AZURE_OPENAI_EMBEDDING_MODEL", f"/{self._get_project_name()}/env_secrets/AZURE_OPENAI_EMBEDDING_MODEL"
        )

    @property
    def AZURE_OPENAI_API_VERSION(self) -> str:
        return get_environment_or_ssm(
            "AZURE_OPENAI_API_VERSION", f"/{self._get_project_name()}/env_secrets/AZURE_OPENAI_API_VERSION", "preview"
        )

    # Qdrant connection settings
    @property
    def QDRANT_URL(self) -> str | None:
        return get_environment_or_ssm("QDRANT_URL", f"/{self._get_project_name()}/env_secrets/QDRANT_URL")

    @property
    def QDRANT_API_KEY(self) -> str | None:
        return get_environment_or_ssm("QDRANT_API_KEY", f"/{self._get_project_name()}/env_secrets/QDRANT_API_KEY")
<<<<<<< HEAD
=======

    @property
    def QDRANT_HOST(self) -> str:
        return get_environment_or_ssm(
            "QDRANT_HOST", f"/{self._get_project_name()}/env_secrets/QDRANT_HOST", "localhost"
        )

    @property
    def QDRANT_PORT(self) -> int:
        port_str = get_environment_or_ssm("QDRANT_PORT", f"/{self._get_project_name()}/env_secrets/QDRANT_PORT", "6333")
        return int(port_str) if port_str.isdigit() else 6333
>>>>>>> b36a8f3b

    AUTH_PROVIDER_PUBLIC_KEY: str | None = None
    DISABLE_AUTH_SIGNATURE_VERIFICATION: bool = ENVIRONMENT == "local"

    def _get_project_name(self) -> str:
        """Get the project name from environment or use default."""
        return os.environ.get("PROJECT_NAME", "i-dot-ai-dev-parliament-mcp")

    # Qdrant collection names
    QDRANT_COLLECTION_PREFIX: str = "parliament_mcp_"

    EMBEDDING_DIMENSIONS: int = 1024

    # Sparse text embedding model
    SPARSE_TEXT_EMBEDDING_MODEL: str = "Qdrant/bm25"

    # Chunking settings
    # See https://www.elastic.co/search-labs/blog/elasticsearch-chunking-inference-api-endpoints
    CHUNK_SIZE: int = 300
    SENTENCE_OVERLAP: int = 1
    CHUNK_STRATEGY: str = "sentence"

    PARLIAMENTARY_QUESTIONS_COLLECTION: str = "parliament_mcp_parliamentary_questions"
    HANSARD_CONTRIBUTIONS_COLLECTION: str = "parliament_mcp_hansard_contributions"

    # MCP settings
    MCP_HOST: str = "0.0.0.0"  # nosec B104 - Binding to all interfaces is intentional for containerized deployment
    MCP_PORT: int = 8080

    # The MCP server can be accessed at /{MCP_ROOT_PATH}/mcp
    MCP_ROOT_PATH: str = "/"

    # Rate limiting settings for parliament.uk API.
    HTTP_MAX_RATE_PER_SECOND: float = 10

    # Load environment variables from .env file in local environment
    # from pydantic_settings import SettingsConfigDict
    if ENVIRONMENT == "local":
        model_config = SettingsConfigDict(env_file=".env", extra="ignore")


settings = ParliamentMCPSettings()<|MERGE_RESOLUTION|>--- conflicted
+++ resolved
@@ -51,25 +51,30 @@
     @property
     def AZURE_OPENAI_API_KEY(self) -> str:
         return get_environment_or_ssm(
-            "AZURE_OPENAI_API_KEY", f"/{self._get_project_name()}/env_secrets/AZURE_OPENAI_API_KEY"
+            "AZURE_OPENAI_API_KEY",
+            f"/{self._get_project_name()}/env_secrets/AZURE_OPENAI_API_KEY",
         )
 
     @property
     def AZURE_OPENAI_ENDPOINT(self) -> str:
         return get_environment_or_ssm(
-            "AZURE_OPENAI_ENDPOINT", f"/{self._get_project_name()}/env_secrets/AZURE_OPENAI_ENDPOINT"
+            "AZURE_OPENAI_ENDPOINT",
+            f"/{self._get_project_name()}/env_secrets/AZURE_OPENAI_ENDPOINT",
         )
 
     @property
     def AZURE_OPENAI_EMBEDDING_MODEL(self) -> str:
         return get_environment_or_ssm(
-            "AZURE_OPENAI_EMBEDDING_MODEL", f"/{self._get_project_name()}/env_secrets/AZURE_OPENAI_EMBEDDING_MODEL"
+            "AZURE_OPENAI_EMBEDDING_MODEL",
+            f"/{self._get_project_name()}/env_secrets/AZURE_OPENAI_EMBEDDING_MODEL",
         )
 
     @property
     def AZURE_OPENAI_API_VERSION(self) -> str:
         return get_environment_or_ssm(
-            "AZURE_OPENAI_API_VERSION", f"/{self._get_project_name()}/env_secrets/AZURE_OPENAI_API_VERSION", "preview"
+            "AZURE_OPENAI_API_VERSION",
+            f"/{self._get_project_name()}/env_secrets/AZURE_OPENAI_API_VERSION",
+            "preview",
         )
 
     # Qdrant connection settings
@@ -80,20 +85,6 @@
     @property
     def QDRANT_API_KEY(self) -> str | None:
         return get_environment_or_ssm("QDRANT_API_KEY", f"/{self._get_project_name()}/env_secrets/QDRANT_API_KEY")
-<<<<<<< HEAD
-=======
-
-    @property
-    def QDRANT_HOST(self) -> str:
-        return get_environment_or_ssm(
-            "QDRANT_HOST", f"/{self._get_project_name()}/env_secrets/QDRANT_HOST", "localhost"
-        )
-
-    @property
-    def QDRANT_PORT(self) -> int:
-        port_str = get_environment_or_ssm("QDRANT_PORT", f"/{self._get_project_name()}/env_secrets/QDRANT_PORT", "6333")
-        return int(port_str) if port_str.isdigit() else 6333
->>>>>>> b36a8f3b
 
     AUTH_PROVIDER_PUBLIC_KEY: str | None = None
     DISABLE_AUTH_SIGNATURE_VERIFICATION: bool = ENVIRONMENT == "local"
