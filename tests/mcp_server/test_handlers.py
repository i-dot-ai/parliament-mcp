--- conflicted
+++ resolved
@@ -16,34 +16,17 @@
 
 # mark async
 @pytest.mark.asyncio
-<<<<<<< HEAD
 @pytest.mark.integration
 async def test_search_parliamentary_questions(qdrant_query_handler: QdrantQueryHandler):
     """Test Parliamentary Questions search with test data."""
     results = await qdrant_query_handler.search_parliamentary_questions(
-=======
-# @pytest.mark.integration
-async def test_search_parliamentary_questions(qdrant_test_client: AsyncQdrantClient):
-    """Test Parliamentary Questions search with test data."""
-    results = await search_parliamentary_questions(
-        qdrant_client=qdrant_test_client,
-        collection=settings.PARLIAMENTARY_QUESTIONS_COLLECTION,
-        settings=settings,
->>>>>>> b36a8f3b
         dateFrom="2025-06-20",
         dateTo="2025-06-25",
     )
     assert results is not None
     assert len(results) > 0
 
-<<<<<<< HEAD
     results = await qdrant_query_handler.search_parliamentary_questions(
-=======
-    results = await search_parliamentary_questions(
-        qdrant_client=qdrant_test_client,
-        collection=settings.PARLIAMENTARY_QUESTIONS_COLLECTION,
-        settings=settings,
->>>>>>> b36a8f3b
         query="trains and railways",
     )
     assert results is not None
@@ -53,20 +36,10 @@
 
 @pytest.mark.asyncio
 @pytest.mark.integration
-<<<<<<< HEAD
 async def test_search_hansard_contributions(qdrant_query_handler: QdrantQueryHandler):
     """Test Hansard contributions search with test data."""
 
     results = await qdrant_query_handler.search_hansard_contributions(
-=======
-async def test_search_hansard_contributions(qdrant_test_client: AsyncQdrantClient):
-    """Test Hansard contributions search with test data."""
-
-    results = await search_hansard_contributions(
-        qdrant_client=qdrant_test_client,
-        collection=settings.HANSARD_CONTRIBUTIONS_COLLECTION,
-        settings=settings,
->>>>>>> b36a8f3b
         query="debate",  # More generic query likely to match test data
     )
     assert results is not None
@@ -75,22 +48,13 @@
 
 @pytest.mark.asyncio
 @pytest.mark.integration
-<<<<<<< HEAD
-async def test_search_hansard_contributions_with_member_id(qdrant_query_handler: QdrantQueryHandler):
+async def test_search_hansard_contributions_with_member_id(
+    qdrant_query_handler: QdrantQueryHandler,
+):
     """Test Hansard contributions search with member ID."""
 
     # Test with a memberId (Deputy PM Angela Rayner stood in for PM in PMQs)
     results = await qdrant_query_handler.search_hansard_contributions(
-=======
-async def test_search_hansard_contributions_with_member_id(qdrant_test_client: AsyncQdrantClient):
-    """Test Hansard contributions search with member ID."""
-
-    # Test with a memberId (Deputy PM Angela Rayner stood in for PM in PMQs)
-    results = await search_hansard_contributions(
-        qdrant_client=qdrant_test_client,
-        collection=settings.HANSARD_CONTRIBUTIONS_COLLECTION,
-        settings=settings,
->>>>>>> b36a8f3b
         memberId=4356,
         maxResults=10,
     )
@@ -100,19 +64,10 @@
 
 @pytest.mark.asyncio
 @pytest.mark.integration
-<<<<<<< HEAD
 async def test_search_debates(qdrant_query_handler: QdrantQueryHandler):
     """Test debates search with test data."""
     results = await qdrant_query_handler.search_debates(
         date_from="2025-06-20",
-=======
-async def test_search_debates(qdrant_test_client: AsyncQdrantClient):
-    """Test debates search with test data."""
-    results = await search_debates(
-        qdrant_client=qdrant_test_client,
-        collection=settings.HANSARD_CONTRIBUTIONS_COLLECTION,
-        settings=settings,
->>>>>>> b36a8f3b
         date_to="2025-06-25",
         house="Commons",
     )
@@ -122,18 +77,9 @@
 
 @pytest.mark.asyncio
 @pytest.mark.integration
-<<<<<<< HEAD
 async def test_pmqs_are_on_wednesdays(qdrant_query_handler: QdrantQueryHandler):
     """Test that PMQs are on Wednesdays."""
     results = await qdrant_query_handler.search_debates(
-=======
-async def test_pmqs_are_on_wednesdays(qdrant_test_client: AsyncQdrantClient):
-    """Test that PMQs are on Wednesdays."""
-    results = await search_debates(
-        qdrant_client=qdrant_test_client,
-        collection=settings.HANSARD_CONTRIBUTIONS_COLLECTION,
-        settings=settings,
->>>>>>> b36a8f3b
         # Not technically the title of the debate, but good to test with
         query="Prime Minister's Questions",
         date_from="2025-01-01",
@@ -156,7 +102,9 @@
 
 @pytest.mark.asyncio
 @pytest.mark.integration
-async def test_search_hansard_contributions_with_filters(qdrant_query_handler: QdrantQueryHandler):
+async def test_search_hansard_contributions_with_filters(
+    qdrant_query_handler: QdrantQueryHandler,
+):
     """Test Hansard contributions search with knn.
 
     Should find the contribution on NATO from Pat McFadden on 24th June 2025.
