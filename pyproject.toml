--- conflicted
+++ resolved
@@ -41,12 +41,9 @@
     "fastapi[standard]>=0.115.13",
     "uvicorn>=0.34.3",
     "chonkie>=1.1.1",
-<<<<<<< HEAD
     "fastembed>=0.7.1",
     "tenacity>=9.1.2",
-=======
     "boto3>=1.39.12",
->>>>>>> b36a8f3b
 ]
 
 [project.scripts]
@@ -73,14 +70,10 @@
     "pytest-integration-mark>=0.2.0",
     "sentry-sdk>=2.18.0",
     "qdrant-client[fastembed]>=1.15.0",
-<<<<<<< HEAD
 ]
 transfer-from-es = [
     "bloom-filter>=1.3.3",
     "click>=8.2.1",
-    "elasticsearch<9",
-=======
->>>>>>> b36a8f3b
 ]
 
 [build-system]
